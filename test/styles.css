
body, input {
  font-family: 'Quicksand', sans-serif;
  background: #212E59;
  color: #0BD4B9;
  font-size: 18px;
  box-sizing: border-box;
}

#demo {
  text-align: center;
}

h1 {
  font-size: 4em;
}

section {
  padding: 3em;
  width: 600px;
  box-sizing: border-box;
  background: #0bd4b9;
  color: #212E59;
  margin: 50px auto;
}

label {
  padding: 5px;
  font-size: 18px;
  font-weight: 500;
  display: block;
}

button {
  padding: 6px;
  font-size: 18px;
  background: #212E59;
  color: #fff;
  border: 0;
  display: block;
  margin: 0 auto;
  margin-top: 15px;
  width: 250px;
  box-sizing: border-box;
  box-shadow: 0 0 5px #000;
  transition: all 750ms;
}

button:hover {
  background-color: #3E57A8;
  transition: all 750ms;
  box-shadow: 0 0 12px #000;
}

button:active {
  box-shadow: none;
  transition: all 750ms;
}

.wrp {
  width: 250px;
  margin: 0 auto;
  text-align: left;
}

.combo-wrap {
  position: relative;
  display: inline-block;
}

.combobox {
  width: 250px;
  padding: 10px 35px 10px 5px;
  border: 1px solid #fff;
  box-sizing: border-box;
  position: relative;
  font-size: 14px;
  text-align: left;
  background-color: #fff;
  color: #212E59;
  box-shadow: 0 0 5px #000;
}

.fa-caret-down {
  position: absolute;
  font-size: 19px;
  line-height: 40px;
  top: 0;
  right: 0;
  padding: 0 10px;
  color: #fff;
  background-color: #212E59;
}

.listbox {
  display: none;
  position: absolute;
  top: 40px; /* the height of the input */
  left: 0;
  width: 250px;
  box-sizing: border-box;
  padding: 0;
  background: #fff;
  z-index: 99;
  text-align: left;
  box-shadow: 0 3px 12px #000;
  max-height: 250px;
  overflow-y: auto;
}

.listbox.open {
  display: block;
}

.listbox .option {
  padding: 4px 6px;
  cursor: default;
}

<<<<<<< HEAD
.listbox .option.active,
.listbox .option.selected {
=======
.listbox .option.active {
>>>>>>> 6d053cb9
  color: #fff;
  background-color: #212E59;
}

.optgroup-label {
  font-weight: bold;
  font-size: 22px;
  border-bottom: 5px solid;
}

footer {
  box-sizing: border-box;
  width: 100%;
  background-color: #3E57A8;
  padding: 25px;
  min-height: 50px;
  color: #fff;
  margin-top: 500px;
}<|MERGE_RESOLUTION|>--- conflicted
+++ resolved
@@ -117,12 +117,8 @@
   cursor: default;
 }
 
-<<<<<<< HEAD
 .listbox .option.active,
 .listbox .option.selected {
-=======
-.listbox .option.active {
->>>>>>> 6d053cb9
   color: #fff;
   background-color: #212E59;
 }
